--- conflicted
+++ resolved
@@ -15,7 +15,8 @@
         OLLAMA_BASE_URL: '/ollama'
       dockerfile: Dockerfile
     image: open-webui:v0.3.3
-    #image: ghcr.io/open-webui/open-webui:${WEBUI_DOCKER_TAG-main}
+    # Uncomment if you prefer a pre-built image instead of building locally
+    # image: ghcr.io/open-webui/open-webui:${WEBUI_DOCKER_TAG-main}
     container_name: open-webui
     volumes:
       - open-webui:/app/backend/data
@@ -26,12 +27,9 @@
       - ${OPEN_WEBUI_PORT-3000}:8080
     env_file:
       - .env
-<<<<<<< HEAD
     environment:
-      - 'OLLAMA_BASE_URL=http://ollama:11434'
-      - 'WEBUI_SECRET_KEY='
-=======
->>>>>>> f23d119b
+      - OLLAMA_BASE_URL=http://ollama:11434
+      - WEBUI_SECRET_KEY=${WEBUI_SECRET_KEY}
     extra_hosts:
       - host.docker.internal:host-gateway
       - api-dev.tikehaucapital.com:192.168.10.53  # Direct IP mapping as fallback
@@ -40,7 +38,6 @@
       - 8.8.8.8       # Fallback to Google DNS
     restart: unless-stopped
 
-<<<<<<< HEAD
   qdrant:
     image: qdrant/qdrant
     container_name: qdrant
@@ -50,7 +47,7 @@
       - "6334:6334"
     volumes:
       - qdrant_data:/qdrant/storage
-=======
+
   ngrok:
     image: ngrok/ngrok:latest
     container_name: ngrok
@@ -62,7 +59,6 @@
     depends_on:
       - open-webui
     restart: unless-stopped
->>>>>>> f23d119b
 
 volumes:
   ollama: {}
