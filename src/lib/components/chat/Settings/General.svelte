<script lang="ts">
	import { toast } from 'svelte-sonner';
<<<<<<< HEAD
	import { createEventDispatcher, onMount } from 'svelte';
	import { theme, setTheme } from '../../../stores/index';
	const dispatch = createEventDispatcher();

	import { models, user } from '$lib/stores';
 
=======
	import { createEventDispatcher, onMount, getContext } from 'svelte';
	import { getLanguages } from '$lib/i18n';
	const dispatch = createEventDispatcher();

	import { models, user } from '$lib/stores';

	const i18n = getContext('i18n');

>>>>>>> e414b9ea
	import AdvancedParams from './Advanced/AdvancedParams.svelte';

	export let saveSettings: Function;
	export let getModels: Function;

	// General
	let themes = ['dark', 'light', 'rose-pine dark', 'rose-pine-dawn light'];
<<<<<<< HEAD
	let selectedTheme = 'system';
	let actualTheme: string;
	$: actualTheme = $theme;
=======
	let theme = 'dark';
	let languages = [];
	let lang = $i18n.language;
>>>>>>> e414b9ea
	let notificationEnabled = false;
	let system = '';

	let showAdvanced = false;

	function applyTheme(theme: string) { // only apply visually
        let themeToApply = theme;
        if (theme === 'system') {
            themeToApply = window.matchMedia('(prefers-color-scheme: dark)').matches ? 'dark' : 'light';
        }

        themes
            .filter((e) => e !== themeToApply)
            .forEach((e) => {
                e.split(' ').forEach((e) => {
                    document.documentElement.classList.remove(e);
                });
            });

        themeToApply.split(' ').forEach((e) => {
            document.documentElement.classList.add(e);
        });

		console.log(theme)
    }

	const toggleNotification = async () => {
		const permission = await Notification.requestPermission();

		if (permission === 'granted') {
			notificationEnabled = !notificationEnabled;
			saveSettings({ notificationEnabled: notificationEnabled });
		} else {
			toast.error(
				'Response notifications cannot be activated as the website permissions have been denied. Please visit your browser settings to grant the necessary access.'
			);
		}
	};

	// Advanced
	let requestFormat = '';
	let keepAlive = null;

	let options = {
		// Advanced
		seed: 0,
		temperature: '',
		repeat_penalty: '',
		repeat_last_n: '',
		mirostat: '',
		mirostat_eta: '',
		mirostat_tau: '',
		top_k: '',
		top_p: '',
		stop: '',
		tfs_z: '',
		num_ctx: '',
		num_predict: ''
	};

	const toggleRequestFormat = async () => {
		if (requestFormat === '') {
			requestFormat = 'json';
		} else {
			requestFormat = '';
		}

		saveSettings({ requestFormat: requestFormat !== '' ? requestFormat : undefined });
	};

	onMount(async () => {
		selectedTheme = localStorage.getItem('theme') ?? 'system';
		applyTheme(selectedTheme);

		let settings = JSON.parse(localStorage.getItem('settings') ?? '{}');
		languages = await getLanguages();

		notificationEnabled = settings.notificationEnabled ?? false;
		system = settings.system ?? '';

		requestFormat = settings.requestFormat ?? '';
		keepAlive = settings.keepAlive ?? null;

		options.seed = settings.seed ?? 0;
		options.temperature = settings.temperature ?? '';
		options.repeat_penalty = settings.repeat_penalty ?? '';
		options.top_k = settings.top_k ?? '';
		options.top_p = settings.top_p ?? '';
		options.num_ctx = settings.num_ctx ?? '';
		options = { ...options, ...settings.options };
		options.stop = (settings?.options?.stop ?? []).join(',');
	});

	function handleThemeChange(newTheme: string) {
        selectedTheme = newTheme;
        setTheme(newTheme); // Update the store
        localStorage.setItem('theme', newTheme); // Persist the theme selection
        applyTheme(newTheme); // Apply the selected theme
    }
</script>

<div class="flex flex-col h-full justify-between text-sm">
	<div class="  pr-1.5 overflow-y-scroll max-h-[22rem]">
		<div class="">
			<div class=" mb-1 text-sm font-medium">{$i18n.t('WebUI Settings')}</div>

			<div class="flex w-full justify-between">
				<div class=" self-center text-xs font-medium">{$i18n.t('Theme')}</div>
				<div class="flex items-center relative">
<<<<<<< HEAD
					<div class=" absolute right-16">
						{#if actualTheme === 'dark'}
							<svg
								xmlns="http://www.w3.org/2000/svg"
								viewBox="0 0 20 20"
								fill="currentColor"
								class="w-4 h-4"
							>
								<path
									fill-rule="evenodd"
									d="M7.455 2.004a.75.75 0 01.26.77 7 7 0 009.958 7.967.75.75 0 011.067.853A8.5 8.5 0 116.647 1.921a.75.75 0 01.808.083z"
									clip-rule="evenodd"
								/>
							</svg>
						{:else if actualTheme === 'light'}
							<svg
								xmlns="http://www.w3.org/2000/svg"
								viewBox="0 0 20 20"
								fill="currentColor"
								class="w-4 h-4 self-center"
							>
								<path
									d="M10 2a.75.75 0 01.75.75v1.5a.75.75 0 01-1.5 0v-1.5A.75.75 0 0110 2zM10 15a.75.75 0 01.75.75v1.5a.75.75 0 01-1.5 0v-1.5A.75.75 0 0110 15zM10 7a3 3 0 100 6 3 3 0 000-6zM15.657 5.404a.75.75 0 10-1.06-1.06l-1.061 1.06a.75.75 0 001.06 1.06l1.06-1.06zM6.464 14.596a.75.75 0 10-1.06-1.06l-1.06 1.06a.75.75 0 001.06 1.06l1.06-1.06zM18 10a.75.75 0 01-.75.75h-1.5a.75.75 0 010-1.5h1.5A.75.75 0 0118 10zM5 10a.75.75 0 01-.75.75h-1.5a.75.75 0 010-1.5h1.5A.75.75 0 015 10zM14.596 15.657a.75.75 0 001.06-1.06l-1.06-1.061a.75.75 0 10-1.06 1.06l1.06 1.06zM5.404 6.464a.75.75 0 001.06-1.06l-1.06-1.06a.75.75 0 10-1.061 1.06l1.06 1.06z"
								/>
							</svg>
						{/if}
					</div>

					<select
						class="w-fit pr-8 rounded py-2 px-2 text-xs bg-transparent outline-none text-right"
						bind:value={selectedTheme}
=======
					<select
						class=" dark:bg-gray-900 w-fit pr-8 rounded py-2 px-2 text-xs bg-transparent outline-none text-right"
						bind:value={theme}
>>>>>>> e414b9ea
						placeholder="Select a theme"
						on:change="{() => handleThemeChange(selectedTheme)}"
					>
<<<<<<< HEAD
						<option value="system">System</option>
						<option value="dark">Dark</option>
						<option value="light">Light</option>
						<option value="rose-pine dark">Rosé Pine</option>
						<option value="rose-pine-dawn light">Rosé Pine Dawn</option>
=======
						<option value="dark">🌑 {$i18n.t('Dark')}</option>
						<option value="light">☀️ {$i18n.t('Light')}</option>
						<option value="rose-pine dark">🪻 {$i18n.t('Rosé Pine')}</option>
						<option value="rose-pine-dawn light">🌷 {$i18n.t('Rosé Pine Dawn')}</option>
					</select>
				</div>
			</div>

			<div class=" flex w-full justify-between">
				<div class=" self-center text-xs font-medium">{$i18n.t('Language')}</div>
				<div class="flex items-center relative">
					<select
						class=" dark:bg-gray-900 w-fit pr-8 rounded py-2 px-2 text-xs bg-transparent outline-none text-right"
						bind:value={lang}
						placeholder="Select a language"
						on:change={(e) => {
							$i18n.changeLanguage(lang);
						}}
					>
						{#each languages as language}
							<option value={language['code']}>{language['title']}</option>
						{/each}
>>>>>>> e414b9ea
					</select>
				</div>
			</div>
			{#if $i18n.language === 'en-US'}
				<div class="mb-2 text-xs text-gray-400 dark:text-gray-500">
					Couldn't find your language?
					<a
						class=" text-gray-300 font-medium underline"
						href="https://github.com/open-webui/open-webui/blob/main/docs/CONTRIBUTING.md#-translations-and-internationalization"
						target="_blank"
					>
						Help us translate Open WebUI!
					</a>
				</div>
			{/if}

			<div>
				<div class=" py-0.5 flex w-full justify-between">
					<div class=" self-center text-xs font-medium">{$i18n.t('Desktop Notifications')}</div>

					<button
						class="p-1 px-3 text-xs flex rounded transition"
						on:click={() => {
							toggleNotification();
						}}
						type="button"
					>
						{#if notificationEnabled === true}
							<span class="ml-2 self-center">{$i18n.t('On')}</span>
						{:else}
							<span class="ml-2 self-center">{$i18n.t('Off')}</span>
						{/if}
					</button>
				</div>
			</div>
		</div>

		<hr class=" dark:border-gray-700 my-3" />

		<div>
			<div class=" my-2.5 text-sm font-medium">{$i18n.t('System Prompt')}</div>
			<textarea
				bind:value={system}
				class="w-full rounded-lg p-4 text-sm dark:text-gray-300 dark:bg-gray-850 outline-none resize-none"
				rows="4"
			/>
		</div>

		<div class="mt-2 space-y-3 pr-1.5">
			<div class="flex justify-between items-center text-sm">
				<div class="  font-medium">{$i18n.t('Advanced Parameters')}</div>
				<button
					class=" text-xs font-medium text-gray-500"
					type="button"
					on:click={() => {
						showAdvanced = !showAdvanced;
					}}>{showAdvanced ? $i18n.t('Hide') : $i18n.t('Show')}</button
				>
			</div>

			{#if showAdvanced}
				<AdvancedParams bind:options />
				<hr class=" dark:border-gray-700" />

				<div class=" py-1 w-full justify-between">
					<div class="flex w-full justify-between">
						<div class=" self-center text-xs font-medium">{$i18n.t('Keep Alive')}</div>

						<button
							class="p-1 px-3 text-xs flex rounded transition"
							type="button"
							on:click={() => {
								keepAlive = keepAlive === null ? '5m' : null;
							}}
						>
							{#if keepAlive === null}
								<span class="ml-2 self-center"> {$i18n.t('Default')} </span>
							{:else}
								<span class="ml-2 self-center"> {$i18n.t('Custom')} </span>
							{/if}
						</button>
					</div>

					{#if keepAlive !== null}
						<div class="flex mt-1 space-x-2">
							<input
								class="w-full rounded py-1.5 px-4 text-sm dark:text-gray-300 dark:bg-gray-800 outline-none border border-gray-100 dark:border-gray-600"
								type="text"
								placeholder={$i18n.t("e.g. '30s','10m'. Valid time units are 's', 'm', 'h'.")}
								bind:value={keepAlive}
							/>
						</div>
					{/if}
				</div>

				<div>
					<div class=" py-1 flex w-full justify-between">
						<div class=" self-center text-sm font-medium">{$i18n.t('Request Mode')}</div>

						<button
							class="p-1 px-3 text-xs flex rounded transition"
							on:click={() => {
								toggleRequestFormat();
							}}
						>
							{#if requestFormat === ''}
								<span class="ml-2 self-center"> {$i18n.t('Default')} </span>
							{:else if requestFormat === 'json'}
								<!-- <svg
                            xmlns="http://www.w3.org/2000/svg"
                            viewBox="0 0 20 20"
                            fill="currentColor"
                            class="w-4 h-4 self-center"
                        >
                            <path
                                d="M10 2a.75.75 0 01.75.75v1.5a.75.75 0 01-1.5 0v-1.5A.75.75 0 0110 2zM10 15a.75.75 0 01.75.75v1.5a.75.75 0 01-1.5 0v-1.5A.75.75 0 0110 15zM10 7a3 3 0 100 6 3 3 0 000-6zM15.657 5.404a.75.75 0 10-1.06-1.06l-1.061 1.06a.75.75 0 001.06 1.06l1.06-1.06zM6.464 14.596a.75.75 0 10-1.06-1.06l-1.06 1.06a.75.75 0 001.06 1.06l1.06-1.06zM18 10a.75.75 0 01-.75.75h-1.5a.75.75 0 010-1.5h1.5A.75.75 0 0118 10zM5 10a.75.75 0 01-.75.75h-1.5a.75.75 0 010-1.5h1.5A.75.75 0 015 10zM14.596 15.657a.75.75 0 001.06-1.06l-1.06-1.061a.75.75 0 10-1.06 1.06l1.06 1.06zM5.404 6.464a.75.75 0 001.06-1.06l-1.06-1.06a.75.75 0 10-1.061 1.06l1.06 1.06z"
                            />
                        </svg> -->
								<span class="ml-2 self-center"> {$i18n.t('JSON')} </span>
							{/if}
						</button>
					</div>
				</div>
			{/if}
		</div>
	</div>

	<div class="flex justify-end pt-3 text-sm font-medium">
		<button
			class="  px-4 py-2 bg-emerald-700 hover:bg-emerald-800 text-gray-100 transition rounded-lg"
			on:click={() => {
				saveSettings({
					system: system !== '' ? system : undefined,
					options: {
						seed: (options.seed !== 0 ? options.seed : undefined) ?? undefined,
						stop: options.stop !== '' ? options.stop.split(',').filter((e) => e) : undefined,
						temperature: options.temperature !== '' ? options.temperature : undefined,
						repeat_penalty: options.repeat_penalty !== '' ? options.repeat_penalty : undefined,
						repeat_last_n: options.repeat_last_n !== '' ? options.repeat_last_n : undefined,
						mirostat: options.mirostat !== '' ? options.mirostat : undefined,
						mirostat_eta: options.mirostat_eta !== '' ? options.mirostat_eta : undefined,
						mirostat_tau: options.mirostat_tau !== '' ? options.mirostat_tau : undefined,
						top_k: options.top_k !== '' ? options.top_k : undefined,
						top_p: options.top_p !== '' ? options.top_p : undefined,
						tfs_z: options.tfs_z !== '' ? options.tfs_z : undefined,
						num_ctx: options.num_ctx !== '' ? options.num_ctx : undefined,
						num_predict: options.num_predict !== '' ? options.num_predict : undefined
					},
					keepAlive: keepAlive ? (isNaN(keepAlive) ? keepAlive : parseInt(keepAlive)) : undefined
				});
				dispatch('save');
			}}
		>
			{$i18n.t('Save')}
		</button>
	</div>
</div><|MERGE_RESOLUTION|>--- conflicted
+++ resolved
@@ -1,22 +1,14 @@
 <script lang="ts">
 	import { toast } from 'svelte-sonner';
-<<<<<<< HEAD
-	import { createEventDispatcher, onMount } from 'svelte';
-	import { theme, setTheme } from '../../../stores/index';
-	const dispatch = createEventDispatcher();
-
-	import { models, user } from '$lib/stores';
- 
-=======
 	import { createEventDispatcher, onMount, getContext } from 'svelte';
 	import { getLanguages } from '$lib/i18n';
 	const dispatch = createEventDispatcher();
 
 	import { models, user } from '$lib/stores';
+	import { theme, setTheme } from '../../../stores/index';
 
 	const i18n = getContext('i18n');
 
->>>>>>> e414b9ea
 	import AdvancedParams from './Advanced/AdvancedParams.svelte';
 
 	export let saveSettings: Function;
@@ -24,15 +16,12 @@
 
 	// General
 	let themes = ['dark', 'light', 'rose-pine dark', 'rose-pine-dawn light'];
-<<<<<<< HEAD
 	let selectedTheme = 'system';
 	let actualTheme: string;
 	$: actualTheme = $theme;
-=======
-	let theme = 'dark';
+  
 	let languages = [];
 	let lang = $i18n.language;
->>>>>>> e414b9ea
 	let notificationEnabled = false;
 	let system = '';
 
@@ -142,53 +131,13 @@
 			<div class="flex w-full justify-between">
 				<div class=" self-center text-xs font-medium">{$i18n.t('Theme')}</div>
 				<div class="flex items-center relative">
-<<<<<<< HEAD
-					<div class=" absolute right-16">
-						{#if actualTheme === 'dark'}
-							<svg
-								xmlns="http://www.w3.org/2000/svg"
-								viewBox="0 0 20 20"
-								fill="currentColor"
-								class="w-4 h-4"
-							>
-								<path
-									fill-rule="evenodd"
-									d="M7.455 2.004a.75.75 0 01.26.77 7 7 0 009.958 7.967.75.75 0 011.067.853A8.5 8.5 0 116.647 1.921a.75.75 0 01.808.083z"
-									clip-rule="evenodd"
-								/>
-							</svg>
-						{:else if actualTheme === 'light'}
-							<svg
-								xmlns="http://www.w3.org/2000/svg"
-								viewBox="0 0 20 20"
-								fill="currentColor"
-								class="w-4 h-4 self-center"
-							>
-								<path
-									d="M10 2a.75.75 0 01.75.75v1.5a.75.75 0 01-1.5 0v-1.5A.75.75 0 0110 2zM10 15a.75.75 0 01.75.75v1.5a.75.75 0 01-1.5 0v-1.5A.75.75 0 0110 15zM10 7a3 3 0 100 6 3 3 0 000-6zM15.657 5.404a.75.75 0 10-1.06-1.06l-1.061 1.06a.75.75 0 001.06 1.06l1.06-1.06zM6.464 14.596a.75.75 0 10-1.06-1.06l-1.06 1.06a.75.75 0 001.06 1.06l1.06-1.06zM18 10a.75.75 0 01-.75.75h-1.5a.75.75 0 010-1.5h1.5A.75.75 0 0118 10zM5 10a.75.75 0 01-.75.75h-1.5a.75.75 0 010-1.5h1.5A.75.75 0 015 10zM14.596 15.657a.75.75 0 001.06-1.06l-1.06-1.061a.75.75 0 10-1.06 1.06l1.06 1.06zM5.404 6.464a.75.75 0 001.06-1.06l-1.06-1.06a.75.75 0 10-1.061 1.06l1.06 1.06z"
-								/>
-							</svg>
-						{/if}
-					</div>
-
-					<select
-						class="w-fit pr-8 rounded py-2 px-2 text-xs bg-transparent outline-none text-right"
-						bind:value={selectedTheme}
-=======
 					<select
 						class=" dark:bg-gray-900 w-fit pr-8 rounded py-2 px-2 text-xs bg-transparent outline-none text-right"
 						bind:value={theme}
->>>>>>> e414b9ea
 						placeholder="Select a theme"
 						on:change="{() => handleThemeChange(selectedTheme)}"
 					>
-<<<<<<< HEAD
-						<option value="system">System</option>
-						<option value="dark">Dark</option>
-						<option value="light">Light</option>
-						<option value="rose-pine dark">Rosé Pine</option>
-						<option value="rose-pine-dawn light">Rosé Pine Dawn</option>
-=======
+      			<option value="system">System</option>
 						<option value="dark">🌑 {$i18n.t('Dark')}</option>
 						<option value="light">☀️ {$i18n.t('Light')}</option>
 						<option value="rose-pine dark">🪻 {$i18n.t('Rosé Pine')}</option>
@@ -211,7 +160,6 @@
 						{#each languages as language}
 							<option value={language['code']}>{language['title']}</option>
 						{/each}
->>>>>>> e414b9ea
 					</select>
 				</div>
 			</div>
